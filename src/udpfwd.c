/**
 * @file udpfwd.c
 * @brief High-performance UDP port forwarding proxy with connection tracking
 *
 * This implementation provides:
 * - Thread-safe connection pooling and hash table management
 * - Adaptive batch processing for optimal throughput
 * - Rate limiting and DoS protection
 * - Zero-copy forwarding using recvmmsg/sendmmsg on Linux
 * - Fine-grained locking for scalability
 * - Comprehensive security validation
 */

#define _GNU_SOURCE 1

#include "common.h"
#include "conn_pool.h"
#include "fwd_util.h"
#include "proxy_conn.h"
#include "list.h"

/* ============ DEBUG FLAGS (can be enabled via -DDEBUG_HANG=1) ============ */
#ifndef DEBUG_HANG
#define DEBUG_HANG 0  /* Set to 1 to enable hang debugging, or use -DDEBUG_HANG=1 */
#endif
/* ========================================================================= */

#include <stdio.h>
#include <stdlib.h>
#include <string.h>
#include <stddef.h>
#include <unistd.h>
#include <errno.h>
#include <assert.h>
#include <syslog.h>
#include <fcntl.h>
#include <signal.h>
#include <sys/types.h>
#include <sys/socket.h>
#include <netinet/in.h>
#include <arpa/inet.h>
#include <netdb.h>
#include <time.h>
#include <stdbool.h>
#include <pthread.h>
#include <stdatomic.h>

#ifdef __linux__
#include <sys/epoll.h>
#include <sys/uio.h>
#else
#define ERESTART 700
#include "no-epoll.h"
#endif

/* Performance and security constants */
#define DEFAULT_CONN_TIMEOUT_SEC 300
#define DEFAULT_HASH_TABLE_SIZE 4096  /* Power-of-two for fast bitwise indexing; sized ~ max conns */
#define MIN_BATCH_SIZE 64             /* Increased from 4 for better performance */
#define MAX_BATCH_SIZE UDP_PROXY_BATCH_SZ
#define BATCH_ADJUST_INTERVAL_SEC 30 /* Reduced frequency from 5 to 30 seconds */
#define RATE_LIMIT_WINDOW_SEC 1

/* Hash function constants */
#define FNV_PRIME_32 0x01000193
#define FNV_OFFSET_32 0x811c9dc5
#define GOLDEN_RATIO_32 0x9e3779b9

/* Adaptive batch sizing thresholds - less aggressive */
#define BATCH_HIGH_UTILIZATION_RATIO 0.9 /* Increased from 0.8 */
#define BATCH_LOW_UTILIZATION_RATIO 0.1  /* Decreased from 0.3 */


/* Performance optimization flags */
#ifndef DISABLE_ADAPTIVE_BATCHING
#define ENABLE_ADAPTIVE_BATCHING 1
#else
#define ENABLE_ADAPTIVE_BATCHING 0
#endif

/* Rate limiting compile-time switch
 * Default: disabled for maximum performance.
 * You can enable with -DENABLE_RATE_LIMITING=1 or force disable with -DDISABLE_RATE_LIMITING.
 */
#ifdef DISABLE_RATE_LIMITING
#  undef ENABLE_RATE_LIMITING
#  define ENABLE_RATE_LIMITING 0
#else
#  ifndef ENABLE_RATE_LIMITING
#    define ENABLE_RATE_LIMITING 0
#  endif
#endif

/* Stats atomics control: default off (0) to reduce overhead in single-threaded mode */
#ifndef ENABLE_STATS_ATOMICS
#define ENABLE_STATS_ATOMICS 1
#endif

/* Compiler optimization hints */
#ifndef likely
#define likely(x) __builtin_expect(!!(x), 1)
#endif
#ifndef unlikely
#define unlikely(x) __builtin_expect(!!(x), 0)
#endif

/* Prefetch hints for better cache utilization */
#define PREFETCH_READ(addr) __builtin_prefetch((addr), 0, 3)
#define PREFETCH_WRITE(addr) __builtin_prefetch((addr), 1, 3)

#ifndef DISABLE_PACKET_VALIDATION
#define ENABLE_PACKET_VALIDATION 1
#else
#define ENABLE_PACKET_VALIDATION 0
#endif

#ifndef DISABLE_FINE_GRAINED_LOCKS
#define ENABLE_FINE_GRAINED_LOCKS 1
#else
#define ENABLE_FINE_GRAINED_LOCKS 0
#endif

#ifndef DISABLE_LRU_LOCKS
#define ENABLE_LRU_LOCKS 1
#else
#define ENABLE_LRU_LOCKS 0
#endif

#ifndef DISABLE_BACKPRESSURE_QUEUE
/* Disabled by default for better performance */
#define ENABLE_BACKPRESSURE_QUEUE 0
#else
#define ENABLE_BACKPRESSURE_QUEUE 0
#endif

#define countof(arr) (sizeof(arr) / sizeof((arr)[0]))
#define MAX_EVENTS 1024
/* Event loop timeout (ms) */
#define EPOLL_WAIT_TIMEOUT_MS 500  /* Reduced from 2000ms for faster signal response */
/* Fairness caps to avoid starving other fds per wake */
#define CLIENT_MAX_ITERATIONS 64
#define SERVER_MAX_ITERATIONS 64
/* Maintenance tick interval (seconds) */
#define MAINT_INTERVAL_SEC 2
/* Socket buffer size */
#ifndef UDP_PROXY_SOCKBUF_CAP
/* Increased from 256KB to 1024KB for better throughput */
#define UDP_PROXY_SOCKBUF_CAP (1024 * 1024)
#endif

/* Linux-specific batching parameters */
#ifdef __linux__
#ifndef UDP_PROXY_BATCH_SZ
/* Increased from 16 for much better performance */
#define UDP_PROXY_BATCH_SZ 64
#endif

#ifndef UDP_PROXY_DGRAM_CAP
/* Max safe UDP payload size: 1500 - 8 (UDP header) - 20 (IPv4 header) */
#define UDP_PROXY_DGRAM_CAP 1472 /* 1500 MTU - 20 IPv4 - 8 UDP */
#endif

/* Compile-time validation of UDP_PROXY_DGRAM_CAP */
#if (UDP_PROXY_DGRAM_CAP <= 0) || (UDP_PROXY_DGRAM_CAP > 1472)
#error "UDP_PROXY_DGRAM_CAP must be between 1 and 1472."
#endif

#endif

/* Connection pool size */
#ifndef UDP_PROXY_MAX_CONNS
#define UDP_PROXY_MAX_CONNS 2048
#endif

/**
 * @brief Rate limiting structure for DoS protection
 */
#define RATE_LIMIT_HASH_SIZE 1024
struct rate_limit_entry {
    union sockaddr_inx addr;
    uint64_t packet_count;
    uint64_t byte_count;
    time_t window_start;
    unsigned connection_count;
};

struct rate_limiter {
    struct rate_limit_entry entries[RATE_LIMIT_HASH_SIZE];
    pthread_mutex_t bucket_locks[RATE_LIMIT_HASH_SIZE];
    unsigned max_pps;
    unsigned max_bps;
    unsigned max_per_ip;
};

/* Connection hash table - protected by fine-grained locks */
static struct list_head *conn_tbl_hbase;
static unsigned g_conn_tbl_hash_size;
static atomic_uint conn_tbl_len; /**< Atomic connection count */

#if ENABLE_FINE_GRAINED_LOCKS
/* Hash table bucket locks for fine-grained locking */
static pthread_spinlock_t *conn_tbl_locks;
#endif

/* Connection pool */
static struct conn_pool g_conn_pool;

/* Runtime tunables (overridable via CLI) - read-only after initialization */
static int g_sockbuf_cap_runtime = UDP_PROXY_SOCKBUF_CAP;
static int g_conn_pool_capacity = UDP_PROXY_MAX_CONNS;
#ifdef __linux__
static int g_batch_sz_runtime = UDP_PROXY_BATCH_SZ;

#if ENABLE_ADAPTIVE_BATCHING
/* Dynamic batch sizing */
struct adaptive_batch {
    int current_size;
    int min_size;
    int max_size;
    _Atomic uint64_t total_packets;
    _Atomic uint64_t total_batches;
    time_t last_adjust;
    pthread_mutex_t lock;
};

static struct adaptive_batch g_adaptive_batch = {
    .current_size = UDP_PROXY_BATCH_SZ, /* Start with full batch size */
    .min_size = MIN_BATCH_SIZE,
    .max_size = MAX_BATCH_SIZE,
    .total_packets = 0,
    .total_batches = 0,
    .last_adjust = 0,
    .lock = PTHREAD_MUTEX_INITIALIZER
};
#endif /* ENABLE_ADAPTIVE_BATCHING */
#endif

/* Global LRU list for O(1) oldest selection - protected by mutex */
static LIST_HEAD(g_lru_list);
static pthread_mutex_t g_lru_lock = PTHREAD_MUTEX_INITIALIZER;

/* Cached current timestamp (monotonic seconds on Linux) for hot paths */
static atomic_long g_now_ts; /**< Atomic timestamp cache */

/* Function pointer to compute bucket index from a 32-bit hash */
static unsigned int (*bucket_index_fun)(const union sockaddr_inx *);

/* Additional performance statistics */
static _Atomic uint64_t g_stat_hash_collisions;
static _Atomic uint64_t g_stat_lru_immediate_updates;

/* Per-thread statistics to reduce atomic contention */
#define MAX_THREAD_STATS 64
struct thread_stats {
    uint64_t packets_processed;
    uint64_t bytes_processed;
    uint64_t hash_collisions;
    uint64_t lru_updates;
    char padding[64 - 4 * sizeof(uint64_t)]; /* Cache line padding */
};
static __thread struct thread_stats tls_stats = {0};
static struct thread_stats g_thread_stats[MAX_THREAD_STATS] __attribute__((aligned(64)));

/* Global config */
static struct fwd_config g_cfg;

/* Global rate limiter for security */
static struct rate_limiter g_rate_limiter;

#if ENABLE_BACKPRESSURE_QUEUE
/* Simple backpressure queue for handling EAGAIN */
#define BACKPRESSURE_QUEUE_SIZE 1024
struct backpressure_entry {
    int sock;
    char data[UDP_PROXY_DGRAM_CAP];
    size_t len;
    union sockaddr_inx dest_addr;
    socklen_t dest_len;
};

struct backpressure_queue {
    struct backpressure_entry entries[BACKPRESSURE_QUEUE_SIZE];
    int head;
    int tail;
    int count;
    pthread_mutex_t lock;
};

static struct backpressure_queue g_backpressure_queue;
#endif /* ENABLE_BACKPRESSURE_QUEUE */

/* Hash functions */
static uint32_t hash_addr(const union sockaddr_inx *sa);

/* Connection management */
static void proxy_conn_walk_continue(int epfd);
static bool proxy_conn_evict_one(int epfd);

/* Data handling */
static void handle_server_data(struct proxy_conn *conn, int lsn_sock, int epfd);
#ifdef __linux__
static void handle_client_data(int listen_sock, int epfd, struct mmsghdr *c_msgs,
                               char (*c_bufs)[UDP_PROXY_DGRAM_CAP]);
#else
static void handle_client_data(int listen_sock, int epfd);
#endif

static void proxy_conn_put(struct proxy_conn *conn, int epfd);

/* Simple monotonic-seconds helper (Linux) with portable fallback */
static inline time_t monotonic_seconds(void) {
#ifdef __linux__
    struct timespec ts;
    if (clock_gettime(CLOCK_MONOTONIC, &ts) == 0)
        return (time_t)ts.tv_sec;
    /* Fallback if clock_gettime fails */
#endif
    return time(NULL);
}

/* Load cached time with monotonic fallback for hot paths */
static inline time_t cached_now_seconds(void) {
    time_t now = atomic_load(&g_now_ts);
    if (now == 0) {
        now = monotonic_seconds();
        atomic_store(&g_now_ts, now);
#if DEBUG_HANG
        P_LOG_INFO("[HANG_DEBUG] g_now_ts initialized to %ld", now);
#endif
    }
    return now;
}

static int safe_close(int fd) {
    if (fd < 0)
        return 0;
    for (;;) {
        if (close(fd) == 0)
            return 0;
        if (errno == EINTR)
            continue;
        return -1;
    }
}
 
/* Returns true if errno indicates a transient, non-fatal condition. */
static inline bool is_wouldblock(int e) {
    return likely(e == EAGAIN) || e == EWOULDBLOCK;
}

static inline bool is_temporary_errno(int e) {
    return likely(e == EINTR) || is_wouldblock(e);
}

/* Align up to a given power-of-two alignment (e.g., 64). */
static inline size_t align_up(size_t n, size_t align) {
    return (n + (align - 1)) & ~(align - 1);
}

/* Log helper for unexpected (non-transient) errno after a failed syscall */
static inline void log_if_unexpected_errno(const char *what) {
    int e = errno;
    if (!is_temporary_errno(e)) {
        P_LOG_WARN("%s: %s", what, strerror(e));
    }
}

/* Linux batching support */
#ifdef __linux__
static void init_batching_resources(struct mmsghdr **c_msgs, struct iovec **c_iov,
                                    struct sockaddr_storage **c_addrs,
                                    char (**c_bufs)[UDP_PROXY_DGRAM_CAP]);
#endif

#if ENABLE_RATE_LIMITING
/* Simple hash function for IP addresses */
static inline uint32_t addr_hash_for_rate_limit(const union sockaddr_inx *addr) {
    if (addr->sa.sa_family != AF_INET && addr->sa.sa_family != AF_INET6) {
        P_LOG_WARN("Unsupported address family: %d", addr->sa.sa_family);
        return 0;
    }
    if (addr->sa.sa_family == AF_INET) {
        return ntohl(addr->sin.sin_addr.s_addr) % RATE_LIMIT_HASH_SIZE;
    } else if (addr->sa.sa_family == AF_INET6) {
        const uint32_t *p = (const uint32_t *)&addr->sin6.sin6_addr;
        return (ntohl(p[0]) ^ ntohl(p[1]) ^ ntohl(p[2]) ^ ntohl(p[3])) % RATE_LIMIT_HASH_SIZE;
    }
    return 0;
}
#endif

/* Initialize rate limiter */
static int init_rate_limiter(unsigned max_per_ip, unsigned max_pps, unsigned max_bps) {
    memset(&g_rate_limiter, 0, sizeof(g_rate_limiter));
    for (unsigned i = 0; i < RATE_LIMIT_HASH_SIZE; ++i) {
        if (pthread_mutex_init(&g_rate_limiter.bucket_locks[i], NULL) != 0) {
            P_LOG_ERR("Failed to initialize rate limiter bucket mutex %u", i);
            /* Roll back already initialized locks */
            for (unsigned j = 0; j < i; ++j) {
                pthread_mutex_destroy(&g_rate_limiter.bucket_locks[j]);
            }
            return -1;
        }
    }
    g_rate_limiter.max_per_ip = max_per_ip;
    g_rate_limiter.max_pps = max_pps;
    g_rate_limiter.max_bps = max_bps;
    return 0;
}

/* Update connection_count in rate limiter for a given client address */
static inline void rate_limiter_inc_conn(const union sockaddr_inx *addr) {
#if ENABLE_RATE_LIMITING
    uint32_t hash = addr_hash_for_rate_limit(addr);
    pthread_mutex_t *lock = &g_rate_limiter.bucket_locks[hash];
    pthread_mutex_lock(lock);
    struct rate_limit_entry *entry = &g_rate_limiter.entries[hash];
    if (entry->packet_count > 0 && !is_sockaddr_inx_equal(&entry->addr, addr)) {
        memset(entry, 0, sizeof(*entry));
    }
    if (entry->packet_count == 0) {
        entry->addr = *addr;
        entry->window_start = cached_now_seconds();
    }
    entry->connection_count++;
    pthread_mutex_unlock(lock);
#else
    (void)addr;
#endif
}

static inline void rate_limiter_dec_conn(const union sockaddr_inx *addr) {
#if ENABLE_RATE_LIMITING
    uint32_t hash = addr_hash_for_rate_limit(addr);
    pthread_mutex_t *lock = &g_rate_limiter.bucket_locks[hash];
    pthread_mutex_lock(lock);
    struct rate_limit_entry *entry = &g_rate_limiter.entries[hash];
    if (entry->packet_count > 0 && is_sockaddr_inx_equal(&entry->addr, addr)) {
        if (entry->connection_count > 0) entry->connection_count--;
    }
    pthread_mutex_unlock(lock);
#else
    (void)addr;
#endif
}

/* Destroy rate limiter */
static void destroy_rate_limiter(void) {
    for (unsigned i = 0; i < RATE_LIMIT_HASH_SIZE; ++i) {
        pthread_mutex_destroy(&g_rate_limiter.bucket_locks[i]);
    }
    memset(&g_rate_limiter, 0, sizeof(g_rate_limiter));
}

/* Check if packet is allowed by rate limiter */
static bool check_rate_limit(const union sockaddr_inx *addr, size_t packet_size) {
#if !ENABLE_RATE_LIMITING
    (void)addr;
    (void)packet_size;
    return true; /* Rate limiting disabled at compile time */
#else
    if (g_rate_limiter.max_pps == 0 && g_rate_limiter.max_bps == 0 &&
        g_rate_limiter.max_per_ip == 0) {
        return true; /* No limits configured */
    }

    uint32_t hash = addr_hash_for_rate_limit(addr);
    pthread_mutex_t *lock = &g_rate_limiter.bucket_locks[hash];
    pthread_mutex_lock(lock);

    struct rate_limit_entry *entry = &g_rate_limiter.entries[hash];
    /* Use cached timestamp to avoid frequent time() syscalls */
    time_t now = cached_now_seconds();

    /* Check if this is the same IP or a hash collision */
    if (entry->packet_count > 0 && !is_sockaddr_inx_equal(&entry->addr, addr)) {
        /* Hash collision - reset entry for new IP */
        memset(entry, 0, sizeof(*entry));
    }

    /* Initialize or reset time window */
    if (entry->packet_count == 0 || now - entry->window_start >= RATE_LIMIT_WINDOW_SEC) {
        entry->addr = *addr;
        entry->packet_count = 1;
        entry->byte_count = packet_size;
        entry->window_start = now;
        pthread_mutex_unlock(lock);
        return true;
    }

    /* Check packet rate limit */
    if (g_rate_limiter.max_pps > 0 && entry->packet_count >= g_rate_limiter.max_pps) {
        pthread_mutex_unlock(lock);
        P_LOG_WARN("Packet rate limit exceeded for %s (%lu pps)", sockaddr_to_string(addr),
                   entry->packet_count);
        return false;
    }

    /* Check byte rate limit */
    if (g_rate_limiter.max_bps > 0 && entry->byte_count + packet_size > g_rate_limiter.max_bps) {
        pthread_mutex_unlock(lock);
        P_LOG_WARN("Byte rate limit exceeded for %s (%lu bps)", sockaddr_to_string(addr),
                   entry->byte_count);
        return false;
    }

    /* Check per-IP connection limit */
    if (g_rate_limiter.max_per_ip > 0 && entry->connection_count >= g_rate_limiter.max_per_ip) {
        pthread_mutex_unlock(lock);
        P_LOG_WARN("Per-IP connection limit exceeded for %s (%u connections)",
                   sockaddr_to_string(addr), entry->connection_count);
        return false;
    }

    /* Update counters */
    entry->packet_count++;
    entry->byte_count += packet_size;

    pthread_mutex_unlock(lock);
    return true;
#endif
}

/* Validate packet size and content */
static bool validate_packet(const char *data, size_t len, const union sockaddr_inx *src) {
#if !ENABLE_PACKET_VALIDATION
    (void)data;
    (void)len;
    (void)src;
    return true; /* Packet validation disabled at compile time */
#else
    /* Check packet size limits */
    if (len < 1 || len > UDP_PROXY_DGRAM_CAP) {
        P_LOG_WARN("Invalid packet size %zu from %s (min=1, max=%d)", len, sockaddr_to_string(src),
                   UDP_PROXY_DGRAM_CAP);
        return false;
    }

    /* Additional validation can be added here:
     * - Check for suspicious patterns
     * - Validate protocol headers
     * - Check for amplification attack patterns
     */

    (void)data; /* Suppress unused parameter warning for now */
    return true;
#endif
}

#if ENABLE_BACKPRESSURE_QUEUE
/* Initialize backpressure queue */
static int init_backpressure_queue(void) {
    memset(&g_backpressure_queue, 0, sizeof(g_backpressure_queue));
    if (pthread_mutex_init(&g_backpressure_queue.lock, NULL) != 0) {
        P_LOG_ERR("Failed to initialize backpressure queue mutex");
        return -1;
    }
    return 0;
}

/* Destroy backpressure queue */
static void destroy_backpressure_queue(void) {
    pthread_mutex_destroy(&g_backpressure_queue.lock);
    memset(&g_backpressure_queue, 0, sizeof(g_backpressure_queue));
}

/* Add entry to backpressure queue */
static bool enqueue_backpressure(int sock, const char *data, size_t len,
                                 const union sockaddr_inx *dest_addr, socklen_t dest_len) {
    pthread_mutex_lock(&g_backpressure_queue.lock);

    if (g_backpressure_queue.count >= BACKPRESSURE_QUEUE_SIZE) {
        pthread_mutex_unlock(&g_backpressure_queue.lock);
        return false; /* Queue full */
    }

    struct backpressure_entry *entry = &g_backpressure_queue.entries[g_backpressure_queue.tail];
    entry->sock = sock;
    memcpy(entry->data, data, len);
    entry->len = len;
    if (dest_addr) {
        entry->dest_addr = *dest_addr;
        entry->dest_len = dest_len;
    } else {
        entry->dest_len = 0;
    }

    g_backpressure_queue.tail = (g_backpressure_queue.tail + 1) % BACKPRESSURE_QUEUE_SIZE;
    g_backpressure_queue.count++;

    pthread_mutex_unlock(&g_backpressure_queue.lock);
    return true;
}

/* Process backpressure queue */
static void process_backpressure_queue(void) {
    pthread_mutex_lock(&g_backpressure_queue.lock);

    while (g_backpressure_queue.count > 0) {
        struct backpressure_entry *entry = &g_backpressure_queue.entries[g_backpressure_queue.head];

        ssize_t sent;
        if (entry->dest_len > 0) {
            /* UDP sendto */
            sent = sendto(entry->sock, entry->data, entry->len, 0,
                          (struct sockaddr *)&entry->dest_addr, entry->dest_len);
        } else {
            /* Connected UDP send */
            sent = send(entry->sock, entry->data, entry->len, 0);
        }

        if (sent < 0) {
            if (is_wouldblock(errno)) {
                /* Still blocked, stop processing */
                break;
            }
            /* Other error, drop this packet and continue */
        }

        /* Move to next entry */
        g_backpressure_queue.head = (g_backpressure_queue.head + 1) % BACKPRESSURE_QUEUE_SIZE;
        g_backpressure_queue.count--;
    }

    pthread_mutex_unlock(&g_backpressure_queue.lock);
}
#endif /* ENABLE_BACKPRESSURE_QUEUE */

#ifdef __linux__
#if ENABLE_ADAPTIVE_BATCHING
/* Adjust batch size based on recent performance */
static void adjust_batch_size(void) {
    pthread_mutex_lock(&g_adaptive_batch.lock);

    time_t now = time(NULL);
    if (now - g_adaptive_batch.last_adjust < BATCH_ADJUST_INTERVAL_SEC) {
        /* Don't adjust too frequently */
        pthread_mutex_unlock(&g_adaptive_batch.lock);
        return;
    }

    uint64_t packets = atomic_load(&g_adaptive_batch.total_packets);
    uint64_t batches = atomic_load(&g_adaptive_batch.total_batches);

    if (batches > 0) {
        double avg_batch_size = (double)packets / batches;

        if (avg_batch_size > g_adaptive_batch.current_size * BATCH_HIGH_UTILIZATION_RATIO) {
            /* High utilization - increase batch size */
            if (g_adaptive_batch.current_size < g_adaptive_batch.max_size) {
                unsigned long new_size = (unsigned long)g_adaptive_batch.current_size * 12 / 10; /* BATCH_INCREASE_FACTOR 1.2 */
                if (new_size > (unsigned long)g_adaptive_batch.max_size) {
                    new_size = g_adaptive_batch.max_size;
                }
                g_adaptive_batch.current_size = (int)new_size;
                P_LOG_INFO("Increased batch size to %d (avg=%.1f)", g_adaptive_batch.current_size,
                           avg_batch_size);
            }
        } else if (avg_batch_size < g_adaptive_batch.current_size * BATCH_LOW_UTILIZATION_RATIO) {
            /* Low utilization - decrease batch size */
            if (g_adaptive_batch.current_size > g_adaptive_batch.min_size) {
                unsigned long new_size = (unsigned long)g_adaptive_batch.current_size * 8 / 10; /* BATCH_DECREASE_FACTOR 0.8 */
                if (new_size < (unsigned long)g_adaptive_batch.min_size) {
                    new_size = g_adaptive_batch.min_size;
                }
                g_adaptive_batch.current_size = (int)new_size;
                P_LOG_INFO("Decreased batch size to %d (avg=%.1f)", g_adaptive_batch.current_size,
                           avg_batch_size);
            }
        }
    }

    /* Reset counters */
    #if ENABLE_STATS_ATOMICS
    atomic_store(&g_adaptive_batch.total_packets, 0);
    atomic_store(&g_adaptive_batch.total_batches, 0);
    #else
    g_adaptive_batch.total_packets = 0;
    g_adaptive_batch.total_batches = 0;
    #endif
    g_adaptive_batch.last_adjust = now;

    pthread_mutex_unlock(&g_adaptive_batch.lock);
}
#endif /* ENABLE_ADAPTIVE_BATCHING */

/* Record batch statistics */
static void record_batch_stats(int packets_in_batch) {
#if ENABLE_ADAPTIVE_BATCHING
    #if ENABLE_STATS_ATOMICS
    atomic_fetch_add(&g_adaptive_batch.total_packets, packets_in_batch);
    atomic_fetch_add(&g_adaptive_batch.total_batches, 1);
    #else
    g_adaptive_batch.total_packets += packets_in_batch;
    g_adaptive_batch.total_batches += 1;
    #endif
#else
    (void)packets_in_batch; /* Suppress unused parameter warning */
#endif
}
#endif

/* Improved hash function with better distribution */
static inline uint32_t improved_hash_addr(const union sockaddr_inx *sa) {
    uint32_t hash = 0;

    if (sa->sa.sa_family != AF_INET && sa->sa.sa_family != AF_INET6) {
        P_LOG_WARN("Unsupported address family: %d", sa->sa.sa_family);
        return 0;
    }

    if (sa->sa.sa_family == AF_INET) {
        /* Use FNV-1a hash for better distribution */
        const uint32_t FNV_PRIME = FNV_PRIME_32;
        const uint32_t FNV_OFFSET = FNV_OFFSET_32;

        hash = FNV_OFFSET;
        const uint8_t *bytes = (const uint8_t *)&sa->sin.sin_addr.s_addr;
        for (int i = 0; i < 4; i++) {
            hash ^= bytes[i];
            hash *= FNV_PRIME;
        }

        /* Mix in port for better distribution */
        uint16_t port = sa->sin.sin_port;
        hash ^= port;
        hash *= FNV_PRIME;
    } else if (sa->sa.sa_family == AF_INET6) {
        /* For IPv6, use a more sophisticated hash */
        const uint32_t *words = (const uint32_t *)&sa->sin6.sin6_addr;
        hash = words[0] ^ words[1] ^ words[2] ^ words[3];

        /* Mix in port */
        hash ^= sa->sin6.sin6_port;
        hash = hash * GOLDEN_RATIO_32; /* Golden ratio hash */
    }

    return hash;
}

/* Small helper to check if an unsigned value is a power of two */
static inline bool is_power_of_two(unsigned v) {
    return v && ((v & (v - 1)) == 0);
}

/**
 * @brief Initializes a newly allocated proxy connection.
 * @param conn A pointer to the connection object from the pool.
 * @return The initialized connection object, or NULL on failure.
 */
static inline void proxy_conn_hold(struct proxy_conn *conn) {
    atomic_fetch_add_explicit(&conn->ref_count, 1, memory_order_relaxed);
}

static struct proxy_conn *init_proxy_conn(struct proxy_conn *conn) {
    if (!conn) {
        return NULL;
    }

    /* Zero out the memory and set default values */
    memset(conn, 0, sizeof(*conn));
    atomic_init(&conn->ref_count, 1);
    conn->svr_sock = -1;
    /* Initialize other fields as needed */

    return conn;
}

/* Bucket index strategies (selected once at init) */
static inline unsigned int proxy_conn_hash_bitwise(const union sockaddr_inx *sa) {
    uint32_t h = hash_addr(sa);
    return h & (g_conn_tbl_hash_size - 1);
}

static inline unsigned int proxy_conn_hash_mod(const union sockaddr_inx *sa) {
    uint32_t h = hash_addr(sa);
    return h % g_conn_tbl_hash_size;
}

static inline uint32_t hash_addr(const union sockaddr_inx *a) {
    /* Use the improved hash function for better distribution */
    return improved_hash_addr(a);
}

static inline void touch_proxy_conn(struct proxy_conn *conn) {
    /* When timeout is disabled (proxy_conn_timeo == 0), skip all timestamp
     * and LRU updates to eliminate lock contention and improve performance.
     * UDP is connectionless - we don't need timestamps to track "liveness". */
    if (g_cfg.proxy_conn_timeo == 0) {
        return;  /* Fast path: no timeout checking needed */
    }
    
    /* Keep the LRU ordering in sync with the timestamp that drives expiration */
    time_t now = cached_now_seconds();
    
    if (conn->last_active == now)
        return;

    /* Save old value for logging (always needed, not just DEBUG_HANG) */
    time_t old_active = conn->last_active;
    conn->last_active = now;
    
    /* Log abnormal time gaps (always enabled, not just DEBUG_HANG) */
    time_t gap = now - old_active;
    if (gap > 60) {
        /* Large time gap - always log as this indicates potential issues */
        char s_addr[INET6_ADDRSTRLEN];
        inet_ntop(conn->cli_addr.sa.sa_family, addr_of_sockaddr(&conn->cli_addr),
                  s_addr, sizeof(s_addr));
        P_LOG_WARN("Connection %s:%d: large time gap detected: %ld sec (last_active=%ld, now=%ld)",
                   s_addr, ntohs(*port_of_sockaddr(&conn->cli_addr)),
                   gap, old_active, now);
    }
#if DEBUG_HANG
    else if (gap > 15) {
        char s_addr[INET6_ADDRSTRLEN];
        inet_ntop(conn->cli_addr.sa.sa_family, addr_of_sockaddr(&conn->cli_addr),
                  s_addr, sizeof(s_addr));
        P_LOG_INFO("[HANG_DEBUG] Connection %s:%d last_active: %ld -> %ld (gap: %ld sec)",
                   s_addr, ntohs(*port_of_sockaddr(&conn->cli_addr)),
                   old_active, now, gap);
    } else if (gap > 5) {
        char s_addr[INET6_ADDRSTRLEN];
        inet_ntop(conn->cli_addr.sa.sa_family, addr_of_sockaddr(&conn->cli_addr),
                  s_addr, sizeof(s_addr));
        P_LOG_INFO("[HANG_DEBUG] Connection %s:%d touch: gap=%ld sec",
                   s_addr, ntohs(*port_of_sockaddr(&conn->cli_addr)), gap);
    }
#endif
#if ENABLE_LRU_LOCKS
    pthread_mutex_lock(&g_lru_lock);
    /* Connections are linked into g_lru_list once established; guard for safety */
    if (!list_empty(&conn->lru)) {
        list_move_tail(&conn->lru, &g_lru_list);
    }
    pthread_mutex_unlock(&g_lru_lock);
    atomic_fetch_add_explicit(&g_stat_lru_immediate_updates, 1, memory_order_relaxed);
#endif
}

static struct proxy_conn *proxy_conn_get_or_create(const union sockaddr_inx *cli_addr, int epfd) {
    struct list_head *chain = &conn_tbl_hbase[bucket_index_fun(cli_addr)];
    struct proxy_conn *conn = NULL;
    int svr_sock = -1;
    struct epoll_event ev;
    char s_addr[INET6_ADDRSTRLEN] = "";

    list_for_each_entry(conn, chain, list) {
        /* Prefetch next connection for better cache utilization */
        if (conn->list.next != chain) {
            struct proxy_conn *next = list_entry(conn->list.next, struct proxy_conn, list);
            PREFETCH_READ(&next->cli_addr);
        }
        if (is_sockaddr_inx_equal(cli_addr, &conn->cli_addr)) {
            proxy_conn_hold(conn);
            touch_proxy_conn(conn);
            return conn;
        }
    }

    /* Check rate limits before creating new connection */
    if (unlikely(!check_rate_limit(cli_addr, 0))) {
        /* Rate limit exceeded - drop the connection request */
        return NULL;
    }

    /* Reserve a connection slot atomically to avoid races under contention */
    bool reserved_slot = false;
    unsigned current_conn_count;
    int eviction_attempts = 0;
    const int MAX_EVICTION_ATTEMPTS = 3; /* Prevent infinite recursion */
    
    for (;;) {
        current_conn_count = atomic_load(&conn_tbl_len);
        if (current_conn_count >= (unsigned)g_conn_pool.capacity) {
            /* Prevent excessive eviction attempts */
            if (eviction_attempts >= MAX_EVICTION_ATTEMPTS) {
                inet_ntop(cli_addr->sa.sa_family, addr_of_sockaddr(cli_addr), s_addr, sizeof(s_addr));
                P_LOG_WARN("Conn table full after %d eviction attempts, dropping %s:%d",
                           eviction_attempts, s_addr, ntohs(*port_of_sockaddr(cli_addr)));
                goto err;
            }
            eviction_attempts++;
            
            /* Try to make room first */
            proxy_conn_walk_continue(epfd);
            current_conn_count = atomic_load(&conn_tbl_len);
            if (current_conn_count >= (unsigned)g_conn_pool.capacity) {
                proxy_conn_evict_one(epfd);
            }
            /* Re-check after eviction */
            current_conn_count = atomic_load(&conn_tbl_len);
            if (current_conn_count >= (unsigned)g_conn_pool.capacity) {
                /* Loop to attempt reservation after cleanup */
                continue;
            }
        }
        unsigned expected = current_conn_count;
        if (atomic_compare_exchange_weak_explicit(&conn_tbl_len, &expected, current_conn_count + 1, memory_order_acq_rel, memory_order_acquire)) {
            reserved_slot = true;
            break; /* reserved successfully */
        }
        /* CAS failed due to concurrent change; retry */
    }

    /* High-water one-time warning at ~90% capacity */
    static bool warned_high_water = false;
    if (!warned_high_water && g_conn_pool.capacity > 0 &&
        atomic_load(&conn_tbl_len) >= (unsigned)((g_conn_pool.capacity * 9) / 10)) {
        P_LOG_WARN("UDP conn table high-water: %u/%u (~%d%%). Consider raising -C or reducing -t.",
                   atomic_load(&conn_tbl_len), (unsigned)g_conn_pool.capacity,
                   (int)((atomic_load(&conn_tbl_len) * 100) / (unsigned)g_conn_pool.capacity));
        warned_high_water = true;
    }

    /* ------------------------------------------ */
    /* Establish the server-side connection */
    if ((svr_sock = socket(g_cfg.dst_addr.sa.sa_family, SOCK_DGRAM, 0)) < 0) {
        P_LOG_ERR("socket(svr_sock): %s", strerror(errno));
        goto err;
    }
    /* Connect to real server. */
    if (connect(svr_sock, (struct sockaddr *)&g_cfg.dst_addr, sizeof_sockaddr(&g_cfg.dst_addr)) !=
        0) {
        /* Error occurs, drop the session. */
        P_LOG_WARN("Connection failed: %s", strerror(errno));
        goto err;
    }
    set_nonblock(svr_sock);

    /* Allocate session data for the connection */
    if (!(conn = init_proxy_conn(conn_pool_alloc(&g_conn_pool)))) {
        P_LOG_ERR("conn_pool_alloc: failed");
        goto err_unlock;
    }
    conn->svr_sock = svr_sock;
    conn->cli_addr = *cli_addr;
    INIT_LIST_HEAD(&conn->lru);

    ev.data.ptr = conn;
    ev.events = EPOLLIN;
    if (epoll_ctl(epfd, EPOLL_CTL_ADD, conn->svr_sock, &ev) < 0) {
        P_LOG_ERR("epoll_ctl(ADD, svr_sock): %s", strerror(errno));
        /* conn_pool_release will be handled by the cleanup path */
        goto err_unlock;
    }
    /* ------------------------------------------ */

    /* Add to hash table with bucket lock */
#if ENABLE_FINE_GRAINED_LOCKS
    unsigned bucket = bucket_index_fun(cli_addr);
    pthread_spin_lock(&conn_tbl_locks[bucket]);
#endif
    list_add_tail(&conn->list, chain);
#if ENABLE_FINE_GRAINED_LOCKS
    pthread_spin_unlock(&conn_tbl_locks[bucket]);
#endif

    /* Add to LRU list with global lock */
#if ENABLE_LRU_LOCKS
    pthread_mutex_lock(&g_lru_lock);
#endif
    list_add_tail(&conn->lru, &g_lru_list);
#if ENABLE_LRU_LOCKS
    pthread_mutex_unlock(&g_lru_lock);
#endif

    /* Update per-IP connection count for rate limiting */
    rate_limiter_inc_conn(cli_addr);

    /* We already reserved the connection count via CAS earlier; read it for logging */
    unsigned new_count = atomic_load(&conn_tbl_len);

    /* Log new connections at DEBUG level to reduce overhead in high-connection
     * scenarios */
    /* Only log every 100th connection to avoid spam */
    static _Atomic unsigned log_counter = 0;
    unsigned current_count = atomic_fetch_add(&log_counter, 1);
    if ((current_count % 100) == 0) {
        inet_ntop(cli_addr->sa.sa_family, addr_of_sockaddr(cli_addr), s_addr, sizeof(s_addr));
        P_LOG_INFO("New UDP session [%s]:%d, total %u (logging every 100th)", s_addr,
                   ntohs(*port_of_sockaddr(cli_addr)), new_count);
    }

    conn->last_active = cached_now_seconds();
    
    /* Hold reference for caller (consistent with existing connection path) */
    proxy_conn_hold(conn);
    
    return conn;

err_unlock:
    /* Centralized cleanup for new connection failures */
    if (conn) {
        conn_pool_release(&g_conn_pool, conn);
        conn = NULL; /* Avoid double-free */
    }
    if (svr_sock >= 0) {
        if (safe_close(svr_sock) < 0) {
            P_LOG_WARN("close(svr_sock=%d): %s", svr_sock, strerror(errno));
        }
    }
err:
    /* Roll back reserved connection slot on failure */
    if (reserved_slot) {
        atomic_fetch_sub_explicit(&conn_tbl_len, 1, memory_order_acq_rel);
    }
    return NULL;
}

/**
 * @brief Releases a proxy connection.
 *
 * This function removes the connection from the hash table and LRU list,
 * deregisters its socket from epoll, closes the server-side socket, and
 * returns the connection object to the memory pool.
 */
static void release_proxy_conn(struct proxy_conn *conn, int epfd) {
    if (!conn) {
        P_LOG_WARN("Attempted to release NULL connection");
        return;
    }

    /* Remove from hash table with bucket lock */
#if ENABLE_FINE_GRAINED_LOCKS
    unsigned bucket = bucket_index_fun(&conn->cli_addr);
    pthread_spin_lock(&conn_tbl_locks[bucket]);
#endif
    list_del(&conn->list);
#if ENABLE_FINE_GRAINED_LOCKS
    pthread_spin_unlock(&conn_tbl_locks[bucket]);
#endif

    /* Update per-IP connection count for rate limiting */
    rate_limiter_dec_conn(&conn->cli_addr);

    /* Update global connection count atomically */
    atomic_fetch_sub_explicit(&conn_tbl_len, 1, memory_order_acq_rel);

    /* Remove from LRU list with global LRU lock */
#if ENABLE_LRU_LOCKS
    pthread_mutex_lock(&g_lru_lock);
#endif
    /* Check if the entry is actually in a list before deleting */
    if (!list_empty(&conn->lru)) {
        list_del(&conn->lru);
    }
#if ENABLE_LRU_LOCKS
    pthread_mutex_unlock(&g_lru_lock);
#endif

    /* Remove from epoll and close socket */
    if (conn->svr_sock >= 0) {
        if (epoll_ctl(epfd, EPOLL_CTL_DEL, conn->svr_sock, NULL) < 0 && errno != EBADF &&
            errno != ENOENT) {
            P_LOG_WARN("epoll_ctl(DEL, svr_sock=%d): %s", conn->svr_sock, strerror(errno));
        }
        if (safe_close(conn->svr_sock) < 0) {
            P_LOG_WARN("close(svr_sock=%d): %s", conn->svr_sock, strerror(errno));
        }
        conn->svr_sock = -1;
    }

    conn_pool_release(&g_conn_pool, conn);
}

static void proxy_conn_put(struct proxy_conn *conn, int epfd) {
    if (atomic_fetch_sub_explicit(&conn->ref_count, 1, memory_order_acq_rel) == 1) {
        release_proxy_conn(conn, epfd);
    }
}

static void proxy_conn_walk_continue(int epfd) {
    time_t now = cached_now_seconds();

    pthread_mutex_lock(&g_lru_lock);
    if (list_empty(&g_lru_list)) {
        pthread_mutex_unlock(&g_lru_lock);
        return;
    }

    LIST_HEAD(reap_list);
    struct proxy_conn *conn, *tmp;

    /* Collect all expired connections into a temporary reap_list.
     * IMPORTANT: Do NOT log or do I/O while holding the lock! */
    list_for_each_entry_safe(conn, tmp, &g_lru_list, lru) {
        /* Check shutdown flag to allow fast exit */
        if (g_shutdown_requested) {
            pthread_mutex_unlock(&g_lru_lock);
            return;
        }
        
        long diff = (long)(now - conn->last_active);
        if (diff < 0)
            diff = 0;
        
        if (g_cfg.proxy_conn_timeo != 0 && (unsigned)diff > g_cfg.proxy_conn_timeo) {
            unsigned ref = atomic_load_explicit(&conn->ref_count, memory_order_acquire);
            if (unlikely(ref != 1)) {
                if (unlikely(ref == 0)) {
                    P_LOG_WARN("Skipping expired conn with ref_count=0 for %s:%d", sockaddr_to_string(&conn->cli_addr), ntohs(*port_of_sockaddr(&conn->cli_addr)));
                }
                /* Connection still referenced somewhere else; skip for now. */
                continue;
            }
            /* Move to reap_list for processing outside the lock */
            list_move_tail(&conn->lru, &reap_list);
        } else {
            /* List is ordered, so we can stop at the first non-expired conn */
            break;
        }
    }

    /* Release lock BEFORE logging or doing I/O */
    pthread_mutex_unlock(&g_lru_lock);
    
    /* Now process the reap_list without holding the lock */
    list_for_each_entry_safe(conn, tmp, &reap_list, lru) {
        /* Log connection recycling with detailed info */
        char s_addr[INET6_ADDRSTRLEN] = "";
        inet_ntop(conn->cli_addr.sa.sa_family, addr_of_sockaddr(&conn->cli_addr),
                  s_addr, sizeof(s_addr));
        
        /* Determine if this is a one-way or two-way connection */
        const char *conn_type = "";
        if (conn->client_packets == 0 && conn->server_packets > 0) {
            conn_type = " [SERVER-ONLY]";
        } else if (conn->client_packets > 0 && conn->server_packets == 0) {
            conn_type = " [CLIENT-ONLY]";
        } else if (conn->client_packets > 0 && conn->server_packets > 0) {
            conn_type = " [BIDIRECTIONAL]";
        }
        
        P_LOG_INFO("Recycling %s:%d%s - last_active=%ld, now=%ld, idle=%ld sec, timeout=%u sec, "
                   "client_pkts=%lu, server_pkts=%lu. Client must send new data to re-establish.",
                   s_addr, ntohs(*port_of_sockaddr(&conn->cli_addr)), conn_type,
                   conn->last_active, now,
                   (long)(now - conn->last_active), g_cfg.proxy_conn_timeo,
                   conn->client_packets, conn->server_packets);
        
        /* Actually recycle the connection */
        proxy_conn_put(conn, epfd);
    }
}

/* Evict the least recently active connection (LRU-ish across all buckets) */
static bool proxy_conn_evict_one(int epfd) {
    pthread_mutex_lock(&g_lru_lock);
    if (list_empty(&g_lru_list)) {
        pthread_mutex_unlock(&g_lru_lock);
        return false;
    }

    struct proxy_conn *oldest = list_first_entry(&g_lru_list, struct proxy_conn, lru);
    union sockaddr_inx addr = oldest->cli_addr;
    char s_addr[INET6_ADDRSTRLEN] = "";

    /* CRITICAL: Hold reference before unlocking to prevent use-after-free */
    proxy_conn_hold(oldest);

    /* Unlock before calling release_proxy_conn to avoid deadlock */
    pthread_mutex_unlock(&g_lru_lock);

    /* Release the temporary hold (connection will be freed if ref_count reaches 0) */
    proxy_conn_put(oldest, epfd);
    inet_ntop(addr.sa.sa_family, addr_of_sockaddr(&addr), s_addr, sizeof(s_addr));
    P_LOG_WARN("Evicted LRU %s:%d [%u]", s_addr, ntohs(*port_of_sockaddr(&addr)),
               atomic_load(&conn_tbl_len));

    return true;
}

#ifdef __linux__
static void handle_client_data(int lsn_sock, int epfd, struct mmsghdr *c_msgs,
                               char (*c_bufs)[UDP_PROXY_DGRAM_CAP]) {
#else
static void handle_client_data(int lsn_sock, int epfd) {
#endif
    struct proxy_conn *conn;

#ifdef __linux__
    if (c_msgs && c_bufs) {
        int iterations = 0;
        const int max_iterations = CLIENT_MAX_ITERATIONS;
        const int ncap = g_batch_sz_runtime > 0 ? g_batch_sz_runtime : UDP_PROXY_BATCH_SZ;

        for (; iterations < max_iterations; iterations++) {
            for (int i = 0; i < ncap; i++) {
                c_msgs[i].msg_hdr.msg_namelen = sizeof(struct sockaddr_storage);
            }

            int n = recvmmsg(lsn_sock, c_msgs, ncap, 0, NULL);
            if (n <= 0) {
                if (n < 0)
                    log_if_unexpected_errno("recvmmsg()");
                break;
            }

            atomic_store(&g_now_ts, monotonic_seconds());

            for (int i = 0; i < n; i++) {
                union sockaddr_inx *sa = (union sockaddr_inx *)c_msgs[i].msg_hdr.msg_name;
                size_t packet_len = c_msgs[i].msg_len;

                if (unlikely(!validate_packet(c_bufs[i], packet_len, sa))) {
#if DEBUG_HANG
                    char s_addr[INET6_ADDRSTRLEN];
                    inet_ntop(sa->sa.sa_family, addr_of_sockaddr(sa), s_addr, sizeof(s_addr));
                    P_LOG_INFO("[HANG_DEBUG] Packet validation failed for %s:%d",
                               s_addr, ntohs(*port_of_sockaddr(sa)));
#endif
                    continue;
                }
                if (unlikely(!check_rate_limit(sa, packet_len))) {
#if DEBUG_HANG
                    char s_addr[INET6_ADDRSTRLEN];
                    inet_ntop(sa->sa.sa_family, addr_of_sockaddr(sa), s_addr, sizeof(s_addr));
                    P_LOG_INFO("[HANG_DEBUG] Rate limit exceeded for %s:%d",
                               s_addr, ntohs(*port_of_sockaddr(sa)));
#endif
                    continue;
                }

                conn = proxy_conn_get_or_create(sa, epfd);
                if (!conn)
                    continue;

                conn->client_packets++;  /* Count client packets */
                touch_proxy_conn(conn);

                ssize_t wr = send(conn->svr_sock, c_bufs[i], packet_len, 0);
                if (wr < 0) {
                    log_if_unexpected_errno("send(server)");
                } else {
                    tls_stats.bytes_processed += (size_t)wr;
                }
                proxy_conn_put(conn, epfd);
            }

            record_batch_stats(n);
            tls_stats.packets_processed += n;

            if (n < ncap)
                break;
        }

#if ENABLE_ADAPTIVE_BATCHING
        static time_t last_adjust_check = 0;
        time_t now = time(NULL);
        if (now - last_adjust_check >= BATCH_ADJUST_INTERVAL_SEC) {
            adjust_batch_size();
            last_adjust_check = now;
        }
#endif

        return;
    }
#endif

    char buffer[UDP_PROXY_DGRAM_CAP];
    union sockaddr_inx cli_addr;
    socklen_t cli_alen = sizeof(cli_addr);

    int r = recvfrom(lsn_sock, buffer, sizeof(buffer), 0, (struct sockaddr *)&cli_addr, &cli_alen);
    if (r < 0) {
        if (errno)
            log_if_unexpected_errno("recvfrom()");
        return;
    }

    atomic_store(&g_now_ts, monotonic_seconds());

    if (!validate_packet(buffer, (size_t)r, &cli_addr)) {
#if DEBUG_HANG
        char s_addr[INET6_ADDRSTRLEN];
        inet_ntop(cli_addr.sa.sa_family, addr_of_sockaddr(&cli_addr), s_addr, sizeof(s_addr));
        P_LOG_INFO("[HANG_DEBUG] Packet validation failed for %s:%d",
                   s_addr, ntohs(*port_of_sockaddr(&cli_addr)));
#endif
        return;
    }
    if (!check_rate_limit(&cli_addr, (size_t)r)) {
#if DEBUG_HANG
        char s_addr[INET6_ADDRSTRLEN];
        inet_ntop(cli_addr.sa.sa_family, addr_of_sockaddr(&cli_addr), s_addr, sizeof(s_addr));
        P_LOG_INFO("[HANG_DEBUG] Rate limit exceeded for %s:%d",
                   s_addr, ntohs(*port_of_sockaddr(&cli_addr)));
#endif
        return;
    }

    conn = proxy_conn_get_or_create(&cli_addr, epfd);
    if (!conn)
        return;

    conn->client_packets++;  /* Count client packets */
    touch_proxy_conn(conn);

    ssize_t wr = send(conn->svr_sock, buffer, r, 0);
    if (wr < 0)
        log_if_unexpected_errno("send(server)");
    else
        tls_stats.bytes_processed += (size_t)wr;

    proxy_conn_put(conn, epfd);
}

static void handle_server_data(struct proxy_conn *conn, int lsn_sock, int epfd) {
#ifdef __linux__
    /* Use recvmmsg() to batch receive from server and sendmmsg() to client */
    static __thread struct mmsghdr tls_msgs[UDP_PROXY_BATCH_SZ];
    static __thread struct iovec tls_iovs[UDP_PROXY_BATCH_SZ];
    /* Use thread-local storage to avoid static buffer race conditions */
    static __thread char tls_bufs[UDP_PROXY_BATCH_SZ][UDP_PROXY_DGRAM_CAP];
    static __thread bool tls_inited;
    struct mmsghdr *msgs = tls_msgs;
    struct iovec *iovs = tls_iovs;
    char (*bufs)[UDP_PROXY_DGRAM_CAP] = tls_bufs;
    char s_addr[INET6_ADDRSTRLEN];  /* Declare once for entire function */

    /* One-time initialization of constant mmsghdr fields */
    if (!tls_inited) {
        for (int i = 0; i < UDP_PROXY_BATCH_SZ; i++) {
            iovs[i].iov_base = bufs[i];
            iovs[i].iov_len = UDP_PROXY_DGRAM_CAP;
            msgs[i].msg_hdr.msg_iov = &iovs[i];
            msgs[i].msg_hdr.msg_iovlen = 1;
            msgs[i].msg_hdr.msg_name = NULL;
            msgs[i].msg_hdr.msg_namelen = 0;
            msgs[i].msg_hdr.msg_control = NULL;
            msgs[i].msg_hdr.msg_controllen = 0;
            msgs[i].msg_hdr.msg_flags = 0;
        }
        tls_inited = true;
    }

    int iterations = 0;
    const int max_iterations = SERVER_MAX_ITERATIONS; /* fairness cap per event */
    const int ncap = g_batch_sz_runtime > 0 ? g_batch_sz_runtime : UDP_PROXY_BATCH_SZ;

    for (; iterations < max_iterations; iterations++) {
        /* Reset per-call mutable fields */
        for (int i = 0; i < ncap; i++) {
            iovs[i].iov_len = UDP_PROXY_DGRAM_CAP;
            msgs[i].msg_hdr.msg_name = NULL;
            msgs[i].msg_hdr.msg_namelen = 0;
        }

        int n = recvmmsg(conn->svr_sock, msgs, ncap, 0, NULL);
        if (n <= 0) {
            if (n < 0) {
                if (is_temporary_errno(errno)) {
                    break; /* drained */
                }
                log_if_unexpected_errno("recvmmsg(server)");
                /* fatal error on server socket: close session */
                proxy_conn_put(conn, epfd);
            }
            return;
        }

        atomic_store(&g_now_ts, monotonic_seconds());

        /* Prepare destination (original client) for each message */
        /* All packets are for the same connection, so touch it only once per batch. */
        conn->server_packets += n;  /* Count server packets */
#if DEBUG_HANG
        inet_ntop(conn->cli_addr.sa.sa_family, addr_of_sockaddr(&conn->cli_addr),
                  s_addr, sizeof(s_addr));
        P_LOG_INFO("[HANG_DEBUG] Received %d packets from server for %s:%d (total_size=%zu bytes)",
                   n, s_addr, ntohs(*port_of_sockaddr(&conn->cli_addr)),
                   (size_t)(msgs[0].msg_len + (n > 1 ? msgs[1].msg_len : 0)));
#endif
        touch_proxy_conn(conn);

        for (int i = 0; i < n; i++) {
            msgs[i].msg_hdr.msg_name = &conn->cli_addr;
            msgs[i].msg_hdr.msg_namelen = (socklen_t)sizeof_sockaddr(&conn->cli_addr);
            /* Ensure iov_len matches actual datagram size */
            iovs[i].iov_len = msgs[i].msg_len;
        }

        /* Send out the batch to client, retry on partial */
        int remaining = n;
        struct mmsghdr *msgp = msgs;
        int total_sent = 0;
        do {
            int sent = sendmmsg(lsn_sock, msgp, remaining, 0);
            if (sent < 0) {
                if (is_temporary_errno(errno)) {
                    /* leave remaining for later */
#if DEBUG_HANG
                    P_LOG_INFO("[HANG_DEBUG] sendmmsg(client) temporary error: %s, sent=%d/%d",
                               strerror(errno), total_sent, n);
#endif
                    break;
                }
                /* Always log send failures - this is critical! */
                inet_ntop(conn->cli_addr.sa.sa_family, addr_of_sockaddr(&conn->cli_addr),
                          s_addr, sizeof(s_addr));
                P_LOG_WARN("sendmmsg(client) FAILED for %s:%d: %s, sent=%d/%d, remaining=%d",
                           s_addr, ntohs(*port_of_sockaddr(&conn->cli_addr)),
                           strerror(errno), total_sent, n, remaining);
                break;
            }
            if (sent == 0) {
                /* Avoid tight loop if nothing progressed */
                inet_ntop(conn->cli_addr.sa.sa_family, addr_of_sockaddr(&conn->cli_addr),
                          s_addr, sizeof(s_addr));
                P_LOG_WARN("sendmmsg(client) sent 0 packets for %s:%d, sent=%d/%d, remaining=%d",
                           s_addr, ntohs(*port_of_sockaddr(&conn->cli_addr)),
                           total_sent, n, remaining);
                break;
            }
            if (sent < remaining) {
                /* Partial send - log for debugging */
#if DEBUG_HANG
                P_LOG_INFO("[HANG_DEBUG] sendmmsg(client) partial: sent=%d, remaining=%d",
                           sent, remaining);
#endif
            }
            total_sent += sent;
            remaining -= sent;
            msgp += sent;
        } while (remaining > 0);
        
#if DEBUG_HANG
        if (total_sent < n) {
            P_LOG_WARN("[HANG_DEBUG] Incomplete send to %s:%d: sent=%d/%d packets",
                       s_addr, ntohs(*port_of_sockaddr(&conn->cli_addr)),
                       total_sent, n);
        } else {
            P_LOG_INFO("[HANG_DEBUG] Successfully sent %d packets to %s:%d",
                       total_sent, s_addr, ntohs(*port_of_sockaddr(&conn->cli_addr)));
        }
#endif
    }
    return;
#else
    char buffer[UDP_PROXY_DGRAM_CAP];
    int r;

    for (;;) {
        r = recv(conn->svr_sock, buffer, sizeof(buffer), 0);
        if (r < 0) {
            if (is_temporary_errno(errno))
                break; /* drained */
            log_if_unexpected_errno("recv(server)");
            /* fatal error on server socket: close session */
            proxy_conn_put(conn, epfd);
            break;
        }

        /* r >= 0: forward even zero-length datagrams */
        atomic_store(&g_now_ts, monotonic_seconds());
        conn->server_packets++;  /* Count server packets */
        touch_proxy_conn(conn);

        ssize_t wr = sendto(lsn_sock, buffer, r, 0, (struct sockaddr *)&conn->cli_addr,
                            sizeof_sockaddr(&conn->cli_addr));
        if (wr < 0) {
            /* Always log send failures - this is critical! */
            char s_addr[INET6_ADDRSTRLEN];
            inet_ntop(conn->cli_addr.sa.sa_family, addr_of_sockaddr(&conn->cli_addr),
                      s_addr, sizeof(s_addr));
            P_LOG_WARN("sendto(client) FAILED for %s:%d: %s, packet_size=%d",
                       s_addr, ntohs(*port_of_sockaddr(&conn->cli_addr)),
                       strerror(errno), r);
        }

        if (r < (int)sizeof(buffer)) {
            break; /* Drained */
        }
    }
#endif
}

#ifdef __linux__
static void init_batching_resources(struct mmsghdr **c_msgs, struct iovec **c_iov,
                                    struct sockaddr_storage **c_addrs,
                                    char (**c_bufs)[UDP_PROXY_DGRAM_CAP]) {
    const int ncap = g_batch_sz_runtime > 0 ? g_batch_sz_runtime : UDP_PROXY_BATCH_SZ;

    size_t size_c_msgs = (size_t)ncap * sizeof(**c_msgs);
    size_t size_c_iov  = (size_t)ncap * sizeof(**c_iov);
    size_t size_c_addrs= (size_t)ncap * sizeof(**c_addrs);
    size_t size_c_bufs = (size_t)ncap * sizeof(**c_bufs);
    size_t total = size_c_msgs + size_c_iov + size_c_addrs + size_c_bufs;

    void *block = aligned_alloc(64, align_up(total, 64));
    if (!block) {
        P_LOG_WARN("Failed to allocate UDP batching buffers; proceeding without batching.");
        *c_msgs = NULL;
        *c_iov = NULL;
        *c_addrs = NULL;
        *c_bufs = NULL;
        return;
    }

    char *p = (char *)block;
    *c_msgs = (struct mmsghdr *)p;

    p += size_c_msgs;
    *c_iov  = (struct iovec *)p;

    p += size_c_iov;
    *c_addrs= (struct sockaddr_storage *)p;

    p += size_c_addrs;
    *c_bufs = (char (*)[UDP_PROXY_DGRAM_CAP])p;

    /* Initialize mmsghdr/iovec structures */
    for (int i = 0; i < ncap; i++) {
        (*c_iov)[i].iov_base = (*c_bufs)[i];
        (*c_iov)[i].iov_len = UDP_PROXY_DGRAM_CAP;
        (*c_msgs)[i].msg_hdr.msg_iov = &(*c_iov)[i];
        (*c_msgs)[i].msg_hdr.msg_iovlen = 1;
        (*c_msgs)[i].msg_hdr.msg_name = &(*c_addrs)[i];
        (*c_msgs)[i].msg_hdr.msg_namelen = sizeof((*c_addrs)[i]);
    }

    /* Store the base pointer for single-free at destroy time by stashing it in c_msgs[-1].msg_hdr.msg_iov */
    /* We can't portably store it there; instead, rely on contiguous block: free(c_msgs) frees all */
}

static void destroy_batching_resources(struct mmsghdr *c_msgs, struct iovec *c_iov,
                                       struct sockaddr_storage *c_addrs,
                                       char (*c_bufs)[UDP_PROXY_DGRAM_CAP]) {
    /* Single block allocation: freeing c_msgs frees all the contiguous arrays */
    (void)c_iov;
    (void)c_addrs;
    (void)c_bufs;
    free(c_msgs);
}
#endif

static void show_help(const char *prog) {
    P_LOG_INFO("Userspace UDP proxy.");
    P_LOG_INFO("Usage:");
    P_LOG_INFO("  %s <local_ip:local_port> <dest_ip:dest_port> [options]", prog);
    P_LOG_INFO("Examples:");
    P_LOG_INFO("  %s 0.0.0.0:10000 10.0.0.1:20000", prog);
    P_LOG_INFO("  %s [::]:10000 [2001:db8::1]:20000", prog);
    P_LOG_INFO("Options:");
    P_LOG_INFO("  -t <seconds>     proxy session timeout (default: %u)", DEFAULT_CONN_TIMEOUT_SEC);
    P_LOG_INFO("  -S <bytes>       SO_RCVBUF/SO_SNDBUF for sockets (default: %d)",
               UDP_PROXY_SOCKBUF_CAP);
    P_LOG_INFO("  -C <max_conns>   maximum tracked UDP sessions (default: %d)",
               UDP_PROXY_MAX_CONNS);
    P_LOG_INFO("  -B <batch>       Linux recvmmsg/sendmmsg batch size (1..%d, "
               "default: %d)",
               UDP_PROXY_BATCH_SZ, UDP_PROXY_BATCH_SZ);
    P_LOG_INFO("  -H <size>        hash table size (default: %d, recommend >= "
               "max_conns)",
               DEFAULT_HASH_TABLE_SIZE);
    P_LOG_INFO("Common options: -d (daemon), -r (reuse_addr), -R (reuse_port), "
               "-6 (v6only), -p <pidfile>, -i <max_per_ip>");
}

int main(int argc, char *argv[]) {
    int rc = 1;
    int listen_sock = -1, epfd = -1, i;
    time_t last_check = 0;
    struct epoll_event ev, events[MAX_EVENTS];
    uintptr_t magic_listener = EV_MAGIC_LISTENER;

#ifdef __linux__
    struct mmsghdr *c_msgs = NULL;
    struct iovec *c_iov = NULL;
    struct sockaddr_storage *c_addrs = NULL;
    char (*c_bufs)[UDP_PROXY_DGRAM_CAP] = {0};
#endif

    memset(&g_cfg, 0, sizeof(g_cfg));
    g_cfg.proxy_conn_timeo = DEFAULT_CONN_TIMEOUT_SEC;
    g_cfg.conn_tbl_hash_size = DEFAULT_HASH_TABLE_SIZE;

    int opt;
    while ((opt = getopt(argc, argv, "hdvRr6p:i:t:S:C:B:H:")) != -1) {
        switch (opt) {
        case 't': {
            char *end = NULL;
            unsigned long v = strtoul(optarg, &end, 10);
            if (end == optarg || *end != '\0') {
                P_LOG_WARN("invalid -t value '%s', keeping default %u", optarg,
                           g_cfg.proxy_conn_timeo);
            } else {
                /* A value of 0 means infinite timeout */
                if (v > 86400UL)
                    v = 86400UL;
                g_cfg.proxy_conn_timeo = (unsigned)v;
            }
            break;
        }
        case 'd':
            g_cfg.daemonize = true;
            break;
        case 'v':
            /* verbose, placeholder */
            break;
        case 'R':
            g_cfg.reuse_port = true;
            break;
        case 'r':
            g_cfg.reuse_addr = true;
            break;
        case '6':
            g_cfg.v6only = true;
            break;
        case 'p':
            g_cfg.pidfile = optarg;
            break;
        case 'i': {
            char *end = NULL;
            unsigned long v = strtoul(optarg, &end, 10);
            if (end == optarg || *end != '\0' || v == 0) {
                P_LOG_WARN("invalid -i value '%s', keeping default %u", optarg,
                           g_cfg.max_per_ip_connections);
            } else {
                g_cfg.max_per_ip_connections = (unsigned)v;
            }
            break;
        }
        case 'S': {
            char *end = NULL;
            long v = strtol(optarg, &end, 10);
            if (end == optarg || *end != '\0' || v <= 0) {
                P_LOG_WARN("invalid -S value '%s', keeping default %d", optarg,
                           g_sockbuf_cap_runtime);
            } else {
                if (v < 4096)
                    v = 4096;
                if (v > (8 << 20))
                    v = (8 << 20);
                g_sockbuf_cap_runtime = (int)v;
            }
            break;
        }
        case 'C': {
            char *end = NULL;
            long v = strtol(optarg, &end, 10);
            if (end == optarg || *end != '\0' || v <= 0) {
                P_LOG_WARN("invalid -C value '%s', keeping default %d", optarg,
                           g_conn_pool_capacity);
            } else {
                if (v < 64)
                    v = 64;
                if (v > (1 << 20))
                    v = (1 << 20);
                g_conn_pool_capacity = (int)v;
            }
            break;
        }
        case 'B': {
#ifdef __linux__
            char *end = NULL;
            long v = strtol(optarg, &end, 10);
            if (end == optarg || *end != '\0') {
                P_LOG_WARN("invalid -B value '%s', keeping default %d", optarg, g_batch_sz_runtime);
            } else {
                if (v < 1)
                    v = 1;
                if (v > UDP_PROXY_BATCH_SZ)
                    v = UDP_PROXY_BATCH_SZ;
                g_batch_sz_runtime = (int)v;
            }
#else
            P_LOG_WARN("-B has no effect on non-Linux builds");
#endif
            break;
        }
        case 'H': {
            char *end = NULL;
            unsigned long v = strtoul(optarg, &end, 10);
            if (end == optarg || *end != '\0') {
                P_LOG_WARN("invalid -H value '%s', keeping default %u", optarg,
                           g_cfg.conn_tbl_hash_size);
            } else {
                if (v == 0)
                    v = 4093UL;
                if (v < 64UL)
                    v = 64UL;
                if (v > (1UL << 20))
                    v = (1UL << 20);
                g_cfg.conn_tbl_hash_size = (unsigned)v;
            }
            break;
        }
        default:
            show_help(argv[0]);
            return 1;
        }
    }

    if (optind > argc - 2) {
        show_help(argv[0]);
        return 1;
    }

    if (get_sockaddr_inx(argv[optind], &g_cfg.listen_addr, true) != 0)
        return 1;
    if (get_sockaddr_inx(argv[optind + 1], &g_cfg.dst_addr, false) != 0)
        return 1;

    openlog("udpfwd", LOG_PID | LOG_PERROR, LOG_DAEMON);

    if (g_cfg.daemonize) {
        if (do_daemonize() != 0)
            return 1;
        
        /* Open log file in daemon mode: /var/log/udpfwd_${port}.log */
        char log_path[256];
        unsigned short listen_port = ntohs(*port_of_sockaddr(&g_cfg.listen_addr));
        snprintf(log_path, sizeof(log_path), "/var/log/udpfwd_%u.log", listen_port);
        
        g_state.log_file = fopen(log_path, "a");
        if (!g_state.log_file) {
            /* Fall back to syslog if log file cannot be opened */
            syslog(LOG_WARNING, "Failed to open log file %s: %s, using syslog", 
                   log_path, strerror(errno));
        } else {
            /* Log startup message */
            P_LOG_INFO("UDP forwarder started, logging to %s", log_path);
        }
    }

    if (g_cfg.pidfile) {
        if (create_pid_file(g_cfg.pidfile) != 0)
            return 1;
    }

    if (conn_pool_init(&g_conn_pool, g_conn_pool_capacity, sizeof(struct proxy_conn)) < 0) {
        P_LOG_ERR("conn_pool_init: failed");
        goto cleanup;
    }

    if (init_signals() != 0) {
        P_LOG_ERR("setup_shutdown_signals: failed");
        rc = 1;
        goto cleanup;
    }

    listen_sock = socket(g_cfg.listen_addr.sa.sa_family, SOCK_DGRAM, 0);
    if (listen_sock < 0) {
        P_LOG_ERR("socket(): %s", strerror(errno));
        goto cleanup;
    }

    if (g_cfg.reuse_addr) {
        int on = 1;
        if (setsockopt(listen_sock, SOL_SOCKET, SO_REUSEADDR, &on, sizeof(on)) < 0) {
            P_LOG_WARN("setsockopt(SO_REUSEADDR): %s", strerror(errno));
        }
    }

#ifdef SO_REUSEPORT
    if (g_cfg.reuse_port) {
        int on = 1;
        if (setsockopt(listen_sock, SOL_SOCKET, SO_REUSEPORT, &on, sizeof(on)) < 0) {
            P_LOG_WARN("setsockopt(SO_REUSEPORT): %s", strerror(errno));
        }
    }
#endif

    if (g_cfg.listen_addr.sa.sa_family == AF_INET6 && g_cfg.v6only) {
        int on = 1;
        (void)setsockopt(listen_sock, IPPROTO_IPV6, IPV6_V6ONLY, &on, sizeof(on));
    }

    if (bind(listen_sock, &g_cfg.listen_addr.sa, sizeof_sockaddr(&g_cfg.listen_addr)) < 0) {
        P_LOG_ERR("bind(): %s", strerror(errno));
        goto cleanup;
    }

    set_nonblock(listen_sock);
    if (g_sockbuf_cap_runtime > 0) {
        if (setsockopt(listen_sock, SOL_SOCKET, SO_RCVBUF, &g_sockbuf_cap_runtime,
                       sizeof(g_sockbuf_cap_runtime)) < 0) {
            P_LOG_WARN("setsockopt(SO_RCVBUF): %s", strerror(errno));
        }
        if (setsockopt(listen_sock, SOL_SOCKET, SO_SNDBUF, &g_sockbuf_cap_runtime,
                       sizeof(g_sockbuf_cap_runtime)) < 0) {
            P_LOG_WARN("setsockopt(SO_SNDBUF): %s", strerror(errno));
        }
    }

#ifdef EPOLL_CLOEXEC
    epfd = epoll_create1(EPOLL_CLOEXEC);
    if (epfd < 0 && (errno == ENOSYS || errno == EINVAL))
        epfd = epoll_create(1);
#else
    epfd = epoll_create(1);
#endif
    if (epfd < 0) {
        P_LOG_ERR("epoll_create(): %s", strerror(errno));
        goto cleanup;
    }

    g_conn_tbl_hash_size = g_cfg.conn_tbl_hash_size;
    if (g_conn_tbl_hash_size < 64)
        g_conn_tbl_hash_size = 64;
    if (g_conn_tbl_hash_size > (1u << 20))
        g_conn_tbl_hash_size = (1u << 20);

    bucket_index_fun =
        is_power_of_two(g_conn_tbl_hash_size) ? proxy_conn_hash_bitwise : proxy_conn_hash_mod;
    assert(bucket_index_fun != NULL);

    conn_tbl_hbase = malloc(sizeof(struct list_head) * g_conn_tbl_hash_size);
    if (!conn_tbl_hbase) {
        P_LOG_ERR("malloc(conn_tbl_hbase): failed");
        goto cleanup;
    }
    for (i = 0; (unsigned)i < g_conn_tbl_hash_size; i++) {
        INIT_LIST_HEAD(&conn_tbl_hbase[i]);
    }

#if ENABLE_FINE_GRAINED_LOCKS
    conn_tbl_locks = malloc(sizeof(pthread_spinlock_t) * g_conn_tbl_hash_size);
    if (!conn_tbl_locks) {
        P_LOG_ERR("malloc(conn_tbl_locks): failed");
        goto cleanup;
    }
    for (i = 0; (unsigned)i < g_conn_tbl_hash_size; i++) {
        if (pthread_spin_init(&conn_tbl_locks[i], PTHREAD_PROCESS_PRIVATE) != 0) {
            P_LOG_ERR("pthread_spin_init(lock %d): failed", i);
            /* Clean up already initialized spinlocks */
            for (int j = 0; j < i; j++) {
                pthread_spin_destroy(&conn_tbl_locks[j]);
            }
            rc = 1;
            goto cleanup;
        }
    }
#endif
    atomic_store(&conn_tbl_len, 0);

    last_check = monotonic_seconds();

    /* Optional Linux batching init */
#ifdef __linux__
    init_batching_resources(&c_msgs, &c_iov, &c_addrs, &c_bufs);
#endif

    if (init_rate_limiter(g_cfg.max_per_ip_connections, 0, 0) != 0) {
        P_LOG_ERR("Failed to initialize rate limiter");
        rc = 1;
        goto cleanup;
    }

    /* epoll loop */
    ev.data.ptr = &magic_listener;
    ev.events = EPOLLIN | EPOLLERR | EPOLLHUP;
#ifdef EPOLLEXCLUSIVE
    ev.events |= EPOLLEXCLUSIVE;
#endif
    if (epoll_ctl(epfd, EPOLL_CTL_ADD, listen_sock, &ev) < 0) {
        P_LOG_ERR("epoll_ctl(ADD, listener): %s", strerror(errno));
        rc = 1;
        goto cleanup;
    }

    /* Main event loop */
#if DEBUG_HANG
    P_LOG_INFO("[HANG_DEBUG] Main loop started, g_now_ts initialized to %ld", monotonic_seconds());
#endif
    for (;;) {
        int nfds;
        time_t current_ts = monotonic_seconds();
        time_t pre_wait_ts = current_ts;
#if !DEBUG_HANG
        (void)pre_wait_ts;
#endif

        /* Periodic timeout check and connection recycling */
<<<<<<< HEAD
        if ((long)(current_ts - last_check) >= MAINT_INTERVAL_SEC) {
=======
        /* Skip maintenance cycle if timeout is disabled (proxy_conn_timeo == 0) */
        if (g_cfg.proxy_conn_timeo != 0 && (long)(current_ts - last_check) >= MAINT_INTERVAL_SEC) {
>>>>>>> c5dd91b5
            /* Ensure maintenance walkers observe the real current time. */
            atomic_store(&g_now_ts, current_ts);
#if DEBUG_HANG
            P_LOG_INFO("[HANG_DEBUG] Maintenance cycle: current_ts=%ld, active_conns=%d",
                       current_ts, atomic_load(&conn_tbl_len));
#endif
            proxy_conn_walk_continue(epfd);
            /* Process any queued backpressure packets */
#if ENABLE_BACKPRESSURE_QUEUE
            process_backpressure_queue();
#endif
            last_check = current_ts;
            
            /* Check shutdown flag after maintenance tasks */
            if (g_shutdown_requested)
                break;
        }

        /* Check shutdown flag before blocking */
        if (g_shutdown_requested)
            break;

        /* Wait for events */
        nfds = epoll_wait(epfd, events, countof(events), EPOLL_WAIT_TIMEOUT_MS);

        /* Record the time at which events are processed so that activity
         * timestamps reflect the *arrival* time rather than the time we
         * went to sleep in epoll_wait(). */
        current_ts = monotonic_seconds();
        atomic_store(&g_now_ts, current_ts);
#if DEBUG_HANG
        if (current_ts - pre_wait_ts > 5) {
            P_LOG_INFO("[HANG_DEBUG] Main loop: g_now_ts updated %ld -> %ld (epoll blocked %ld sec)",
                       pre_wait_ts, current_ts, current_ts - pre_wait_ts);
        }
#endif
        
        /* Check shutdown flag after epoll_wait (handles timeout and EINTR cases) */
        if (g_shutdown_requested)
            break;

        if (nfds == 0)
            continue; /* Timeout, loop back to check shutdown flag */
        if (nfds < 0) {
            if (errno == EINTR || errno == ERESTART)
                continue; /* Interrupted, loop back to check shutdown flag */
            P_LOG_ERR("epoll_wait(): %s", strerror(errno));
            rc = 1;
            goto cleanup;
        }

        /* Process events */
#if DEBUG_HANG
        if (nfds > 0) {
            P_LOG_INFO("[HANG_DEBUG] Processing %d epoll events", nfds);
        }
#endif
        for (i = 0; i < nfds; i++) {
            struct epoll_event *evp = &events[i];
            struct proxy_conn *conn;

            if (evp->data.ptr == &magic_listener) {
                /* Data from client */
#if DEBUG_HANG
                P_LOG_INFO("[HANG_DEBUG] Event: client data (listener socket)");
#endif
                if (evp->events & (EPOLLERR | EPOLLHUP)) {
                    P_LOG_ERR("listener: EPOLLERR/HUP");
                    rc = 1;
                    goto cleanup;
                }
#ifdef __linux__
                handle_client_data(listen_sock, epfd, c_msgs, c_bufs);
#else
                handle_client_data(listen_sock, epfd);
#endif
            } else {
                /* Data from server */
                conn = evp->data.ptr;
                
                /* Check if connection is still valid (ref_count > 0) */
                int ref = atomic_load_explicit(&conn->ref_count, memory_order_acquire);
                if (ref <= 0) {
                    /* Connection was recycled but epoll event was already queued.
                     * This can happen when:
                     * 1. Server sends data → epoll event queued
                     * 2. Connection times out → recycled
                     * 3. We process the queued event → connection already gone
                     * 
                     * Solution: Discard the server data. Client must send new data
                     * to re-establish the connection. */
                    char s_addr[INET6_ADDRSTRLEN] = "unknown";
                    /* Try to get address, but conn might be partially freed */
                    if (conn->svr_sock >= 0) {
                        inet_ntop(conn->cli_addr.sa.sa_family, addr_of_sockaddr(&conn->cli_addr),
                                  s_addr, sizeof(s_addr));
                    }
                    P_LOG_INFO("Server data arrived for recycled connection %s (ref_count=%d). "
                               "Discarding. Client must send new data to re-establish.", s_addr, ref);
                    continue;
                }
                
#if DEBUG_HANG
                char s_addr[INET6_ADDRSTRLEN];
                inet_ntop(conn->cli_addr.sa.sa_family, addr_of_sockaddr(&conn->cli_addr),
                          s_addr, sizeof(s_addr));
                P_LOG_INFO("[HANG_DEBUG] Event: server data for %s:%d",
                           s_addr, ntohs(*port_of_sockaddr(&conn->cli_addr)));
#endif
                if (evp->events & (EPOLLERR | EPOLLHUP)) {
                    /* fatal on this flow: release session */
                    proxy_conn_put(conn, epfd);
                    continue;
                }
                handle_server_data(conn, listen_sock, epfd);
            }
        }
#if DEBUG_HANG
        if (nfds > 0) {
            P_LOG_INFO("[HANG_DEBUG] Finished processing %d events", nfds);
        }
#endif
    }

cleanup:
    /* Cleanup resources */
    if (listen_sock >= 0) {
        if (safe_close(listen_sock) < 0) {
            P_LOG_WARN("close(listen_sock=%d): %s", listen_sock, strerror(errno));
        }
    }
    epoll_close_comp(epfd);

    /* Destroy hash table locks */
#if ENABLE_FINE_GRAINED_LOCKS
    if (conn_tbl_locks) {
        for (unsigned i = 0; i < g_conn_tbl_hash_size; i++) {
            pthread_spin_destroy(&conn_tbl_locks[i]);
        }
        free((void *)conn_tbl_locks);
        conn_tbl_locks = NULL;
    }
#endif

    free(conn_tbl_hbase);
    conn_tbl_hbase = NULL;
    conn_pool_destroy(&g_conn_pool);
    destroy_rate_limiter();
#if ENABLE_BACKPRESSURE_QUEUE
    destroy_backpressure_queue();
#endif
#ifdef __linux__
    destroy_batching_resources(c_msgs, c_iov, c_addrs, c_bufs);
#endif

    /* Aggregate thread-local statistics */
    uint64_t total_packets = 0, total_bytes = 0, total_hash_collisions = 0;
    for (int i = 0; i < MAX_THREAD_STATS; i++) {
        total_packets += g_thread_stats[i].packets_processed;
        total_bytes += g_thread_stats[i].bytes_processed;
        total_hash_collisions += g_thread_stats[i].hash_collisions;
    }

    /* Print performance statistics */
    uint64_t hash_collisions = atomic_load(&g_stat_hash_collisions) + total_hash_collisions;
    uint64_t lru_immediate = atomic_load(&g_stat_lru_immediate_updates);

    P_LOG_INFO("Performance statistics:");
    P_LOG_INFO("  Total packets processed: %" PRIu64, total_packets);
    P_LOG_INFO("  Total bytes processed: %" PRIu64, total_bytes);
    P_LOG_INFO("  Hash collisions: %" PRIu64 " (avg probe: %.2f)", hash_collisions,
               total_packets > 0 ? (double)hash_collisions / total_packets : 0.0);
    P_LOG_INFO("  LRU updates: %" PRIu64, lru_immediate);

    if (total_packets > 0 && hash_collisions > total_packets / 2) {
        P_LOG_WARN("High hash collision rate detected (%.1f%%), consider adjusting hash "
                   "table size or connection distribution",
                   (double)hash_collisions * 100.0 / total_packets);
    }
    if (total_packets > 0) {
        double throughput_pps = (double)total_packets / (time(NULL) - last_check + 1);
        P_LOG_INFO("  Estimated throughput: %.0f packets/sec", throughput_pps);
    }
    
    /* Close log file if opened */
    if (g_state.log_file) {
        fclose(g_state.log_file);
        g_state.log_file = NULL;
    }
    
    closelog();

    return rc;
}<|MERGE_RESOLUTION|>--- conflicted
+++ resolved
@@ -1874,12 +1874,8 @@
 #endif
 
         /* Periodic timeout check and connection recycling */
-<<<<<<< HEAD
-        if ((long)(current_ts - last_check) >= MAINT_INTERVAL_SEC) {
-=======
         /* Skip maintenance cycle if timeout is disabled (proxy_conn_timeo == 0) */
         if (g_cfg.proxy_conn_timeo != 0 && (long)(current_ts - last_check) >= MAINT_INTERVAL_SEC) {
->>>>>>> c5dd91b5
             /* Ensure maintenance walkers observe the real current time. */
             atomic_store(&g_now_ts, current_ts);
 #if DEBUG_HANG
